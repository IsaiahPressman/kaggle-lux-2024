--- conflicted
+++ resolved
@@ -11,8 +11,8 @@
 
 
 class ActionConfig(NamedTuple):
-    random_sample_main_actions: bool
-    random_sample_sap_actions: bool
+    main_action_temperature: float | None
+    sap_action_temperature: float | None
 
 
 class BasicActorHead(nn.Module):
@@ -42,12 +42,7 @@
         self,
         x: torch.Tensor,
         action_info: TorchActionInfo,
-<<<<<<< HEAD
         action_config: ActionConfig,
-=======
-        main_action_temperature: float | None,
-        sap_action_temperature: float | None,
->>>>>>> 41142ee5
     ) -> tuple[torch.Tensor, torch.Tensor, torch.Tensor, torch.Tensor]:
         """
         x: shape (batch, d_model, w, h)
@@ -81,24 +76,16 @@
         )
         sap_log_probs = F.log_softmax(masked_sap_logits, dim=-1)
         main_actions = self.log_probs_to_actions(
-<<<<<<< HEAD
-            main_log_probs, action_config.random_sample_main_actions
-=======
-            main_log_probs, main_action_temperature
->>>>>>> 41142ee5
+            main_log_probs, action_config.main_action_temperature
         )
         main_actions = torch.where(
             action_info.units_mask,
             main_actions,
             torch.zeros_like(main_actions),
         )
-<<<<<<< HEAD
         sap_actions = self.log_probs_to_actions(
-            sap_log_probs, action_config.random_sample_sap_actions
+            sap_log_probs, action_config.sap_action_temperature
         )
-=======
-        sap_actions = self.log_probs_to_actions(sap_log_probs, sap_action_temperature)
->>>>>>> 41142ee5
         return main_log_probs, sap_log_probs, main_actions, sap_actions
 
     @staticmethod
@@ -129,10 +116,6 @@
         Expects logits to be of shape (*, n_actions).
         Returns action tensor of shape (*,).
         """
-<<<<<<< HEAD
-        if not random_sample_actions:
-            return log_probs.argmax(dim=-1)
-=======
         if temperature is None:
             probs = log_probs.exp().view(-1, log_probs.shape[-1])
             actions = torch.multinomial(
@@ -145,8 +128,7 @@
             raise ValueError(f"Invalid temperature {temperature} < 0")
 
         if temperature == 0.0:
-            return log_probs.argsort(dim=-1, descending=True)[..., 0]
->>>>>>> 41142ee5
+            return log_probs.argmax(dim=-1)
 
         probs = F.softmax(log_probs / temperature, dim=-1).view(-1, log_probs.shape[-1])
         actions = torch.multinomial(
